--- conflicted
+++ resolved
@@ -105,7 +105,7 @@
 
 ### Technology Stack
 
-<<<<<<< HEAD
+
 #### 🎨 Frontend
 - **Next.js 14+**: React framework with SSR/SSG capabilities
 - **TypeScript**: Type-safe development
@@ -114,9 +114,9 @@
 - **React Hook Form**: Efficient form handling with validation
 - **Recharts**: Beautiful data visualization
 - **Supabase Client**: Real-time database and auth integration
-=======
+
 [**Live Demo**](https://intrepid-q1-nzmt.vercel.app/) | [**Report a Bug**](https://github.com/Hardhikman/IntrepidQ1/issues/new) | [**Request a Feature**](https://github.com/Hardhikman/IntrepidQ1/issues/new)
->>>>>>> 0182f143
+
 
 #### ⚡ Backend
 - **FastAPI**: High-performance Python web framework
