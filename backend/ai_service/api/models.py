--- conflicted
+++ resolved
@@ -123,7 +123,6 @@
     paper: int
 
 class UserStatsResponse(BaseModel):
-<<<<<<< HEAD
     total_generations: int
     total_questions: int
     feedback_count: int
@@ -135,16 +134,6 @@
     subject_breakdown: Dict[str, int]
     mode_breakdown: ModeBreakdown
     current_affairs_usage: int
-=======
-    """Response model for user statistics"""
-    total_generations: int = Field(..., description="Total generations")
-    total_questions: int = Field(..., description="Total questions generated")
-    subject_breakdown: Dict[str, int] = Field(..., description="Questions by subject")
-    mode_breakdown: Dict[str, int] = Field(..., description="Questions by mode")
-    current_affairs_usage: int = Field(..., description="Number of generations using current affairs")
-    feedback_count: int = Field(..., description="Total feedback submitted")
-    average_rating: float = Field(..., description="Average rating of questions")
->>>>>>> 5470a1c2
 
 # Generic response models
 class SuccessResponse(BaseModel):
