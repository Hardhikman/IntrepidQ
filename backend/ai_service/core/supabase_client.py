"""
Supabase client for database operations
"""
import os
import logging
from typing import Optional, Dict, Any, List
from supabase import create_client, Client

logging.basicConfig(
    level=logging.INFO,
    format="%(asctime)s %(levelname)s %(name)s %(message)s",
    handlers=[
        logging.FileHandler("supabase_client.log"),
        logging.StreamHandler()
    ]
)
logger = logging.getLogger(__name__)

class SupabaseService:
    def __init__(self):
        self.url = os.getenv("SUPABASE_URL")
        self.key = os.getenv("SUPABASE_ANON_KEY")
        self.service_key = os.getenv("SUPABASE_SERVICE_KEY")
        self.client: Optional[Client] = None

    def _ensure_client(self):
        if self.client is None:
            if not self.url or not self.key:
                raise ValueError("SUPABASE_URL and SUPABASE_ANON_KEY must be set")
            self.client = create_client(self.url, self.service_key or self.key)
        return self.client

    def _empty_stats(self):
        return {
            'total_generations': 0,
            'total_questions': 0,
            'subject_breakdown': {},
            'mode_breakdown': {'topic': 0, 'paper': 0},
            'current_affairs_usage': 0,
            'feedback_count': 0,
            'individual_feedback_count': 0,
            'generation_feedback_count': 0,
            'individual_average_rating': 0.0,
            'generation_average_rating': 0.0,
            'overall_average_rating': 0.0
        }

    # ----------------- Auth -----------------
    def verify_user(self, token: str) -> Optional[Dict[str, Any]]:
        try:
            client = self._ensure_client()
            response = client.auth.get_user(token)
            return response.user.model_dump() if response.user else None
        except Exception as e:
            logger.error(f"Token verification failed: {e}")
            return None

    # ----------------- Profile -----------------
    def get_user_profile(self, user_id: str) -> Optional[Dict[str, Any]]:
        try:
            client = self._ensure_client()
            response = client.table("user_profiles").select("*").eq("id", user_id).execute()
            return response.data[0] if response.data else None
        except Exception as e:
            logger.error(f"Failed to get user profile: {e}")
            return None

    # ----------------- User Stats -----------------
    def get_user_stats(self, user_id: str, admin_mode: bool = False,
                       target_user_id: Optional[str] = None) -> Dict[str, Any]:
        target_id = target_user_id if (admin_mode and target_user_id) else user_id
        try:
            client = self._ensure_client()
            response = client.rpc('get_user_stats_rpc', {"uid": target_id}).execute()
            if not response.data:
                return self._empty_stats()

            stats = response.data if isinstance(response.data, dict) else response.data[0]
            stats.setdefault("mode_breakdown", {"topic": 0, "paper": 0})
            return stats
        except Exception as e:
            logger.error(f"Failed to get user stats via RPC: {e}", exc_info=True)
            return self._empty_stats()

    def get_user_dashboard_data(self, user_id: str, admin_mode: bool = False,
                                target_user_id: Optional[str] = None) -> Dict[str, Any]:
        target_id = target_user_id if (admin_mode and target_user_id) else user_id
        try:
            client = self._ensure_client()
            response = client.rpc('get_user_dashboard_data', {"uid": target_id}).execute()
            if not response.data:
                return {"profile": {}, "stats": self._empty_stats()}
            data = response.data if isinstance(response.data, dict) else response.data[0]
            if "stats" in data:
                data["stats"].setdefault("mode_breakdown", {"topic": 0, "paper": 0})
            return data
        except Exception as e:
            logger.error(f"Failed to get dashboard data: {e}", exc_info=True)
            return {"profile": {}, "stats": self._empty_stats()}

    # ----------------- Generated Questions -----------------
    def save_generated_questions(self, user_id: str, subject: str, topic: Optional[str],
                                  mode: str, questions: str, use_ca: bool,
                                  months: Optional[int], question_count: int) -> bool:
        try:
            client = self._ensure_client()
            data = {
                'user_id': user_id,
                'subject': subject,
                'topic': topic,
                'mode': mode,
                'questions': questions,
                'use_current_affairs': use_ca,
                'months': months,
                'question_count': question_count
            }
            response = client.table('generated_questions').insert(data).execute()
            return bool(response.data)
        except Exception as e:
            logger.error(f"Failed to save questions: {e}")
            return False

    def delete_question(self, user_id: str, question_id: str) -> bool:
        try:
            client = self._ensure_client()
            response = client.table('generated_questions') \
                .delete() \
                .eq('id', question_id) \
                .eq('user_id', user_id) \
                .execute()
            return bool(response.data)
        except Exception as e:
            logger.error(f"Failed to delete question: {e}")
            return False

<<<<<<< HEAD
    # ----------------- Feedback -----------------
    def save_question_feedback(self, user_id: str, question_id: Optional[str],
                                rating: Optional[int], comment: Optional[str] = None) -> bool:
=======
    def get_user_stats(self, user_id: str) -> Dict[str, Any]:
        """Get comprehensive user statistics"""
        try:
            profile = self.get_user_profile(user_id)
            
            # Get recent activity
            recent_questions = (self.client.table('generated_questions')
                              .select('created_at, subject, mode')
                              .eq('user_id', user_id)
                              .order('created_at', desc=True)
                              .limit(10)
                              .execute())
            
            return {
                'profile': profile,
                'recent_activity': recent_questions.data or []
            }
        except Exception as e:
            logger.error(f"Failed to get user stats: {e}")
            return {'profile': None, 'recent_activity': []}

    def check_and_update_generation_limit(self, user_id: str, daily_limit: int = 5) -> bool:
        """Check and update the user's daily generation limit.
        Returns True if the user can proceed and increments the counter; False if limit reached.
        """
        from datetime import date

        profile = self.get_user_profile(user_id)
        if not profile:
            logger.warning(f"No profile found for user {user_id} when checking generation limit.")
            return False

        today = str(date.today())
        last_generation_date = profile.get('last_generation_date')
        generation_count = profile.get('generation_count_today', 0)

        if last_generation_date != today:
            generation_count = 0

        if generation_count >= daily_limit:
            return False

        # Update the profile and also upsert to be robust if row was missing
        try:
            self._ensure_client().table('user_profiles').upsert({
                'id': user_id,
                'generation_count_today': generation_count + 1,
                'last_generation_date': today
            }).execute()
            return True
        except Exception as e:
            logger.error(f"Failed to update generation limit for user {user_id}: {e}")
            return False

    def get_user_analytics(self, user_id: str) -> Dict[str, Any]:
        """Get comprehensive user analytics for the dashboard"""
        try:
            client = self._ensure_client()
            
            # Get total generations and questions
            questions_res = client.table('generated_questions').select('question_count, subject, mode, use_current_affairs').eq('user_id', user_id).execute()
            total_generations = len(questions_res.data) if questions_res.data else 0
            total_questions = sum(item['question_count'] for item in questions_res.data) if questions_res.data else 0
            
            # Get subject breakdown
            subject_breakdown = {}
            mode_breakdown = {'topic': 0, 'paper': 0}
            ca_usage = 0
            
            if questions_res.data:
                for item in questions_res.data:
                    subject = item['subject']
                    subject_breakdown[subject] = subject_breakdown.get(subject, 0) + 1
                    mode_breakdown[item['mode']] = mode_breakdown.get(item['mode'], 0) + 1
                    if item['use_current_affairs']:
                        ca_usage += 1
            
            # Get feedback stats
            feedback_res = client.table('question_feedback').select('rating, question_id').eq('user_id', user_id).execute()
            feedback_count = len(feedback_res.data) if feedback_res.data else 0
            
            # Calculate average rating
            avg_rating = 0
            if feedback_res.data:
                total_rating = sum(item['rating'] for item in feedback_res.data)
                avg_rating = total_rating / feedback_count if feedback_count > 0 else 0
            
            return {
                'total_generations': total_generations,
                'total_questions': total_questions,
                'subject_breakdown': subject_breakdown,
                'mode_breakdown': mode_breakdown,
                'current_affairs_usage': ca_usage,
                'feedback_count': feedback_count,
                'average_rating': round(avg_rating, 2),
            }
        except Exception as e:
            logger.error(f"Failed to get user analytics: {e}")
            return {}

    def get_analytics_summary(self, user_id: str) -> Dict[str, Any]:
        """Get analytics summary for the dashboard."""
>>>>>>> 5470a1c2
        try:
            client = self._ensure_client()
            data = {'user_id': user_id, 'rating': rating, 'comment': comment}
            if question_id is not None:
                data['question_id'] = question_id
            response = client.table('question_feedback').insert(data).execute()
            return bool(response.data)
        except Exception as e:
            logger.error(f"Failed to save feedback: {e}")
            return False

    # ----------------- History -----------------
    def get_user_question_history(self, user_id: str, limit: int = 20) -> List[Dict[str, Any]]:
        try:
            client = self._ensure_client()
            response = client.table('generated_questions') \
                .select('*') \
                .eq('user_id', user_id) \
                .order('created_at', desc=True) \
                .limit(limit) \
                .execute()
            return response.data or []
        except Exception as e:
            logger.error(f"Failed to get question history: {e}", exc_info=True)
            return []


# Global accessor
_supabase_service = None
def get_supabase_service() -> SupabaseService:
    global _supabase_service
    if _supabase_service is None:
        _supabase_service = SupabaseService()
    return _supabase_service

def supabase_service():
    return get_supabase_service()<|MERGE_RESOLUTION|>--- conflicted
+++ resolved
@@ -133,114 +133,10 @@
             logger.error(f"Failed to delete question: {e}")
             return False
 
-<<<<<<< HEAD
+
     # ----------------- Feedback -----------------
     def save_question_feedback(self, user_id: str, question_id: Optional[str],
                                 rating: Optional[int], comment: Optional[str] = None) -> bool:
-=======
-    def get_user_stats(self, user_id: str) -> Dict[str, Any]:
-        """Get comprehensive user statistics"""
-        try:
-            profile = self.get_user_profile(user_id)
-            
-            # Get recent activity
-            recent_questions = (self.client.table('generated_questions')
-                              .select('created_at, subject, mode')
-                              .eq('user_id', user_id)
-                              .order('created_at', desc=True)
-                              .limit(10)
-                              .execute())
-            
-            return {
-                'profile': profile,
-                'recent_activity': recent_questions.data or []
-            }
-        except Exception as e:
-            logger.error(f"Failed to get user stats: {e}")
-            return {'profile': None, 'recent_activity': []}
-
-    def check_and_update_generation_limit(self, user_id: str, daily_limit: int = 5) -> bool:
-        """Check and update the user's daily generation limit.
-        Returns True if the user can proceed and increments the counter; False if limit reached.
-        """
-        from datetime import date
-
-        profile = self.get_user_profile(user_id)
-        if not profile:
-            logger.warning(f"No profile found for user {user_id} when checking generation limit.")
-            return False
-
-        today = str(date.today())
-        last_generation_date = profile.get('last_generation_date')
-        generation_count = profile.get('generation_count_today', 0)
-
-        if last_generation_date != today:
-            generation_count = 0
-
-        if generation_count >= daily_limit:
-            return False
-
-        # Update the profile and also upsert to be robust if row was missing
-        try:
-            self._ensure_client().table('user_profiles').upsert({
-                'id': user_id,
-                'generation_count_today': generation_count + 1,
-                'last_generation_date': today
-            }).execute()
-            return True
-        except Exception as e:
-            logger.error(f"Failed to update generation limit for user {user_id}: {e}")
-            return False
-
-    def get_user_analytics(self, user_id: str) -> Dict[str, Any]:
-        """Get comprehensive user analytics for the dashboard"""
-        try:
-            client = self._ensure_client()
-            
-            # Get total generations and questions
-            questions_res = client.table('generated_questions').select('question_count, subject, mode, use_current_affairs').eq('user_id', user_id).execute()
-            total_generations = len(questions_res.data) if questions_res.data else 0
-            total_questions = sum(item['question_count'] for item in questions_res.data) if questions_res.data else 0
-            
-            # Get subject breakdown
-            subject_breakdown = {}
-            mode_breakdown = {'topic': 0, 'paper': 0}
-            ca_usage = 0
-            
-            if questions_res.data:
-                for item in questions_res.data:
-                    subject = item['subject']
-                    subject_breakdown[subject] = subject_breakdown.get(subject, 0) + 1
-                    mode_breakdown[item['mode']] = mode_breakdown.get(item['mode'], 0) + 1
-                    if item['use_current_affairs']:
-                        ca_usage += 1
-            
-            # Get feedback stats
-            feedback_res = client.table('question_feedback').select('rating, question_id').eq('user_id', user_id).execute()
-            feedback_count = len(feedback_res.data) if feedback_res.data else 0
-            
-            # Calculate average rating
-            avg_rating = 0
-            if feedback_res.data:
-                total_rating = sum(item['rating'] for item in feedback_res.data)
-                avg_rating = total_rating / feedback_count if feedback_count > 0 else 0
-            
-            return {
-                'total_generations': total_generations,
-                'total_questions': total_questions,
-                'subject_breakdown': subject_breakdown,
-                'mode_breakdown': mode_breakdown,
-                'current_affairs_usage': ca_usage,
-                'feedback_count': feedback_count,
-                'average_rating': round(avg_rating, 2),
-            }
-        except Exception as e:
-            logger.error(f"Failed to get user analytics: {e}")
-            return {}
-
-    def get_analytics_summary(self, user_id: str) -> Dict[str, Any]:
-        """Get analytics summary for the dashboard."""
->>>>>>> 5470a1c2
         try:
             client = self._ensure_client()
             data = {'user_id': user_id, 'rating': rating, 'comment': comment}
