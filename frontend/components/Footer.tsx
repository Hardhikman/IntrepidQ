import React from 'react';
import Link from 'next/link';
import { AIntrepidQLogo } from '@/components/aintrepidq-logo';
import { Youtube, Github, Mail } from 'lucide-react';

const Footer = () => {
  return (
    <footer className="w-full bg-white border border-gray-200 rounded-xl shadow-sm mt-6 mb-2">
      <div className="max-w-4xl mx-auto px-4 py-4">
        <div className="flex flex-col md:flex-row items-center justify-between gap-4">
          <div className="text-center md:text-left flex flex-col items-center md:items-start">
            <div className="mb-2">
              <AIntrepidQLogo size="small" />
            </div>
            <p className="text-sm text-indigo-800 font-medium text-center md:text-left">
              born for the aspirants who are fearless to change
            </p>
            <p className="text-xs text-gray-600 mt-1">
              © {new Date().getFullYear()} IntrepidQ AI. All rights reserved.
            </p>
            <p className="text-xs text-gray-600 mt-1">
              Contact: <a href="mailto:hardhikmgowda@intrepidq.xyz" className="text-indigo-600 hover:text-indigo-800" title="Email"><Mail className="w-3 h-3 inline" /></a>
            </p>
          </div>
          
          <div className="grid grid-cols-3 sm:grid-cols-4 gap-2">
            <Link 
              href="/about" 
              className="text-xs sm:text-sm text-gray-700 hover:text-orange-600 transition-colors whitespace-nowrap text-center"
            >
              About
            </Link>
            <Link 
              href="/docs" 
              className="text-xs sm:text-sm text-gray-700 hover:text-orange-600 transition-colors whitespace-nowrap text-center"
            >
              Docs
            </Link>
            <Link 
              href="/privacy-policy" 
              className="text-xs sm:text-sm text-gray-700 hover:text-orange-600 transition-colors whitespace-nowrap text-center"
            >
              Privacy
            </Link>
            <Link 
              href="/terms-of-service" 
              className="text-xs sm:text-sm text-gray-700 hover:text-orange-600 transition-colors whitespace-nowrap text-center"
            >
              Terms
            </Link>
            <Link 
              href="/blog" 
              className="text-xs sm:text-sm text-gray-700 hover:text-orange-600 transition-colors whitespace-nowrap text-center"
            >
              Blogs
            </Link>
            <a 
              href="https://www.youtube.com/@intrepidqai" 
              target="_blank" 
              rel="noopener noreferrer"
              className="text-xs sm:text-sm text-gray-700 hover:text-orange-600 transition-colors flex items-center justify-center gap-1"
              title="YouTube"
            >
              <Youtube className="w-4 h-4" />
            </a>
            <a 
              href="https://medium.com/@intrepidqAI" 
              target="_blank" 
              rel="noopener noreferrer"
              className="text-xs sm:text-sm text-gray-700 hover:text-orange-600 transition-colors whitespace-nowrap text-center"
            >
              Medium
            </a>
            <a 
              href="https://github.com/Hardhikman/IntrepidQ" 
              target="_blank" 
              rel="noopener noreferrer"
              className="text-xs sm:text-sm text-gray-700 hover:text-orange-600 transition-colors flex items-center justify-center gap-1"
              title="GitHub"
            >
              <Github className="w-4 h-4" />
            </a>
          </div>
        </div>
      </div>
    </footer>
  );
};

<<<<<<< HEAD
export default Footer;
=======
export default Footer;

>>>>>>> 9484a332
<|MERGE_RESOLUTION|>--- conflicted
+++ resolved
@@ -1,95 +1,113 @@
-import React from 'react';
-import Link from 'next/link';
-import { AIntrepidQLogo } from '@/components/aintrepidq-logo';
-import { Youtube, Github, Mail } from 'lucide-react';
-
-const Footer = () => {
-  return (
-    <footer className="w-full bg-white border border-gray-200 rounded-xl shadow-sm mt-6 mb-2">
-      <div className="max-w-4xl mx-auto px-4 py-4">
-        <div className="flex flex-col md:flex-row items-center justify-between gap-4">
-          <div className="text-center md:text-left flex flex-col items-center md:items-start">
-            <div className="mb-2">
-              <AIntrepidQLogo size="small" />
-            </div>
-            <p className="text-sm text-indigo-800 font-medium text-center md:text-left">
-              born for the aspirants who are fearless to change
-            </p>
-            <p className="text-xs text-gray-600 mt-1">
-              © {new Date().getFullYear()} IntrepidQ AI. All rights reserved.
-            </p>
-            <p className="text-xs text-gray-600 mt-1">
-              Contact: <a href="mailto:hardhikmgowda@intrepidq.xyz" className="text-indigo-600 hover:text-indigo-800" title="Email"><Mail className="w-3 h-3 inline" /></a>
-            </p>
-          </div>
-          
-          <div className="grid grid-cols-3 sm:grid-cols-4 gap-2">
-            <Link 
-              href="/about" 
-              className="text-xs sm:text-sm text-gray-700 hover:text-orange-600 transition-colors whitespace-nowrap text-center"
-            >
-              About
-            </Link>
-            <Link 
-              href="/docs" 
-              className="text-xs sm:text-sm text-gray-700 hover:text-orange-600 transition-colors whitespace-nowrap text-center"
-            >
-              Docs
-            </Link>
-            <Link 
-              href="/privacy-policy" 
-              className="text-xs sm:text-sm text-gray-700 hover:text-orange-600 transition-colors whitespace-nowrap text-center"
-            >
-              Privacy
-            </Link>
-            <Link 
-              href="/terms-of-service" 
-              className="text-xs sm:text-sm text-gray-700 hover:text-orange-600 transition-colors whitespace-nowrap text-center"
-            >
-              Terms
-            </Link>
-            <Link 
-              href="/blog" 
-              className="text-xs sm:text-sm text-gray-700 hover:text-orange-600 transition-colors whitespace-nowrap text-center"
-            >
-              Blogs
-            </Link>
-            <a 
-              href="https://www.youtube.com/@intrepidqai" 
-              target="_blank" 
-              rel="noopener noreferrer"
-              className="text-xs sm:text-sm text-gray-700 hover:text-orange-600 transition-colors flex items-center justify-center gap-1"
-              title="YouTube"
-            >
-              <Youtube className="w-4 h-4" />
-            </a>
-            <a 
-              href="https://medium.com/@intrepidqAI" 
-              target="_blank" 
-              rel="noopener noreferrer"
-              className="text-xs sm:text-sm text-gray-700 hover:text-orange-600 transition-colors whitespace-nowrap text-center"
-            >
-              Medium
-            </a>
-            <a 
-              href="https://github.com/Hardhikman/IntrepidQ" 
-              target="_blank" 
-              rel="noopener noreferrer"
-              className="text-xs sm:text-sm text-gray-700 hover:text-orange-600 transition-colors flex items-center justify-center gap-1"
-              title="GitHub"
-            >
-              <Github className="w-4 h-4" />
-            </a>
-          </div>
-        </div>
-      </div>
-    </footer>
-  );
-};
-
-<<<<<<< HEAD
-export default Footer;
-=======
-export default Footer;
-
->>>>>>> 9484a332
+import React from 'react';
+import Link from 'next/link';
+import { AIntrepidQLogo } from '@/components/aintrepidq-logo';
+import { Youtube, Github, Mail } from 'lucide-react';
+
+const Footer = () => {
+  return (
+    <footer className="w-full bg-white border border-gray-200 rounded-xl shadow-sm mt-6 mb-2">
+      <div className="max-w-4xl mx-auto px-4 py-4">
+        <div className="flex flex-col md:flex-row items-center justify-between gap-4">
+    <footer className="w-full bg-white border border-gray-200 rounded-xl shadow-sm mt-6 mb-2">
+      <div className="max-w-4xl mx-auto px-4 py-4">
+        <div className="flex flex-col md:flex-row items-center justify-between gap-4">
+          <div className="text-center md:text-left flex flex-col items-center md:items-start">
+            <div className="mb-2">
+              <AIntrepidQLogo size="small" />
+            <div className="mb-2">
+              <AIntrepidQLogo size="small" />
+            </div>
+            <p className="text-sm text-indigo-800 font-medium text-center md:text-left">
+            <p className="text-sm text-indigo-800 font-medium text-center md:text-left">
+              born for the aspirants who are fearless to change
+            </p>
+            <p className="text-xs text-gray-600 mt-1">
+            <p className="text-xs text-gray-600 mt-1">
+              © {new Date().getFullYear()} IntrepidQ AI. All rights reserved.
+            </p>
+            <p className="text-xs text-gray-600 mt-1">
+              Contact: <a href="mailto:hardhikmgowda@intrepidq.xyz" className="text-indigo-600 hover:text-indigo-800" title="Email"><Mail className="w-3 h-3 inline" /></a>
+            <p className="text-xs text-gray-600 mt-1">
+              Contact: <a href="mailto:hardhikmgowda@intrepidq.xyz" className="text-indigo-600 hover:text-indigo-800" title="Email"><Mail className="w-3 h-3 inline" /></a>
+            </p>
+          </div>
+          
+          <div className="grid grid-cols-3 sm:grid-cols-4 gap-2">
+          <div className="grid grid-cols-3 sm:grid-cols-4 gap-2">
+            <Link 
+              href="/about" 
+              className="text-xs sm:text-sm text-gray-700 hover:text-orange-600 transition-colors whitespace-nowrap text-center"
+              className="text-xs sm:text-sm text-gray-700 hover:text-orange-600 transition-colors whitespace-nowrap text-center"
+            >
+              About
+            </Link>
+            <Link 
+              href="/docs" 
+              className="text-xs sm:text-sm text-gray-700 hover:text-orange-600 transition-colors whitespace-nowrap text-center"
+              className="text-xs sm:text-sm text-gray-700 hover:text-orange-600 transition-colors whitespace-nowrap text-center"
+            >
+              Docs
+              Docs
+            </Link>
+            <Link 
+              href="/privacy-policy" 
+              className="text-xs sm:text-sm text-gray-700 hover:text-orange-600 transition-colors whitespace-nowrap text-center"
+              className="text-xs sm:text-sm text-gray-700 hover:text-orange-600 transition-colors whitespace-nowrap text-center"
+            >
+              Privacy
+              Privacy
+            </Link>
+            <Link 
+              href="/terms-of-service" 
+              className="text-xs sm:text-sm text-gray-700 hover:text-orange-600 transition-colors whitespace-nowrap text-center"
+              className="text-xs sm:text-sm text-gray-700 hover:text-orange-600 transition-colors whitespace-nowrap text-center"
+            >
+              Terms
+              Terms
+            </Link>
+            <Link 
+              href="/blog" 
+              className="text-xs sm:text-sm text-gray-700 hover:text-orange-600 transition-colors whitespace-nowrap text-center"
+              className="text-xs sm:text-sm text-gray-700 hover:text-orange-600 transition-colors whitespace-nowrap text-center"
+            >
+              Blogs
+            </Link>
+            <a 
+              href="https://www.youtube.com/@intrepidqai" 
+              target="_blank" 
+              rel="noopener noreferrer"
+              className="text-xs sm:text-sm text-gray-700 hover:text-orange-600 transition-colors flex items-center justify-center gap-1"
+              className="text-xs sm:text-sm text-gray-700 hover:text-orange-600 transition-colors flex items-center justify-center gap-1"
+              title="YouTube"
+            >
+              <Youtube className="w-4 h-4" />
+              <Youtube className="w-4 h-4" />
+            </a>
+            <a 
+              href="https://medium.com/@intrepidqAI" 
+              target="_blank" 
+              rel="noopener noreferrer"
+              className="text-xs sm:text-sm text-gray-700 hover:text-orange-600 transition-colors whitespace-nowrap text-center"
+              className="text-xs sm:text-sm text-gray-700 hover:text-orange-600 transition-colors whitespace-nowrap text-center"
+            >
+              Medium
+            </a>
+            <a 
+              href="https://github.com/Hardhikman/IntrepidQ" 
+              target="_blank" 
+              rel="noopener noreferrer"
+              className="text-xs sm:text-sm text-gray-700 hover:text-orange-600 transition-colors flex items-center justify-center gap-1"
+              className="text-xs sm:text-sm text-gray-700 hover:text-orange-600 transition-colors flex items-center justify-center gap-1"
+              title="GitHub"
+            >
+              <Github className="w-4 h-4" />
+              <Github className="w-4 h-4" />
+            </a>
+          </div>
+        </div>
+      </div>
+    </footer>
+  );
+};
+
+export default Footer;