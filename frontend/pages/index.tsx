--- conflicted
+++ resolved
@@ -630,10 +630,23 @@
                 `🚀 Generate ${mode === 'topic' ? `${numQuestions} Questions` : 'Whole Paper (10 Q)'}`
               )}
             </button>
-<<<<<<< HEAD
-
-=======
->>>>>>> a42f53ee
+              onMouseLeave={() => setButtonHover(null)}
+              onClick={handleGenerateQuestions}
+              disabled={isGenerateDisabled}
+            >
+              {loading ? (
+                '🔄 Generating...'
+              ) : subjectsLoading ? (
+                '⏳ Loading subjects...'
+              ) : (
+                `🚀 Generate ${mode === 'topic' ? `${numQuestions} Questions` : 'Whole Paper (10 Q)'}`
+              )}
+            </button>
+          </div>
+
+          {/* Results */}
+          <div style={{ marginTop: window.innerWidth <= 768 ? '30px' : '0' }}>
+
           </div>
 
           {/* Results */}
