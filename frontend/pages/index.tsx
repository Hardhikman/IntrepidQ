--- conflicted
+++ resolved
@@ -250,41 +250,6 @@
     }
   }
 
-<<<<<<< HEAD
-=======
-  const handleFeedbackSubmit = async (questionId: string, rating: number, comment: string) => {
-    try {
-      const sessionResponse = await supabase.auth.getSession();
-      const token = sessionResponse.data.session?.access_token;
-
-      if (!token) {
-        toast({ title: "Error", description: "You must be logged in to submit feedback.", variant: "destructive" });
-        return;
-      }
-
-      const response = await fetch('/api/question_feedback', {
-              method: 'POST',
-        headers: {
-          'Content-Type': 'application/json',
-          Authorization: `Bearer ${token}`,
-        },
-        body: JSON.stringify({
-          question_id: questionId,
-          rating,
-          comment,
-        }),
-      });
-
-      if (!response.ok) {
-        throw new Error('Failed to submit feedback.');
-      }
-
-      toast({ title: "Success", description: "Thank you for your feedback!" });
-    } catch (error: any) {
-      toast({ title: "Error", description: error.message || "An unknown error occurred.", variant: "destructive" });
-    }
-  };
->>>>>>> 5470a1c2
 
   const handleGenerateAllAnswers = async () => {
       if (questions.length === 0) return
@@ -360,7 +325,6 @@
       {/* Header */}
       <Card className="max-w-4xl mx-auto mb-6">
         <CardHeader className="text-center">
-<<<<<<< HEAD
                   <div className="w-full rounded-xl p-4 bg-card border shadow-sm">
                     <div className="relative flex items-center justify-center gap-4">
                       <CardTitle className="bg-gradient-to-r from-orange-700 via-orange-500 to-orange-700 bg-200% animate-gradient bg-clip-text text-transparent text-center relative text-5xl sm:text-6xl font-extrabold tracking-wide">
@@ -394,59 +358,12 @@
                     </div>
                   </div>
                   <p className="text-lg md:text-xl text-muted-foreground text-center font-serif italic">
-=======
-                  <div className="inline-block border-3 border-orange-700 rounded-xl p-4 bg-gradient-to-r from-orange-100 to-orange-200 shadow-lg">
-                    <div className="flex items-center justify-center gap-4">
-                      <CardTitle className="bg-gradient-to-r from-orange-700 via-orange-500 to-orange-700 bg-200% animate-gradient bg-clip-text text-transparent text-center relative text-4xl font-bold tracking-wide">
-                        Introducing IntrepidQ....
-                      </CardTitle>
-                      <div className="flex gap-2">
-                        <Button
-                          onClick={() => setShowDashboard(true)}
-                          className="bg-gradient-to-r from-orange-600 to-orange-500 hover:from-orange-700 hover:to-orange-600 text-white h-10 px-4"
-                        >
-                          📊 Dashboard
-                        </Button>
-                        <Button
-                          onClick={handleSignOut}
-                          className="bg-gradient-to-r from-orange-600 to-orange-500 hover:from-orange-700 hover:to-orange-600 text-white h-10 px-4"
-                        >
-                          🚪 Sign Out
-                        </Button>
-                      </div>
-                    </div>
-                  </div>
-                  <p className="text-xl text-gray-600 text-center font-medium bg-gradient-to-r from-purple-600 to-blue-500 bg-clip-text text-transparent italic">
->>>>>>> 5470a1c2
                     AI-RAG Powered Agent for Civil Services Mains Examination
                   </p>
                   <p className="text-lg">
                     Welcome back, <strong>{user.user_metadata?.full_name || user.email}</strong>!
                   </p>
-<<<<<<< HEAD
-                                  </CardHeader>
-=======
-                  <div className="my-5">
-                    {subjectsLoading ? (
-                      <span className="text-sm text-gray-500">📊 Loading subjects...</span>
-                    ) : (
-                      <div>
-                        <div className="h-2 bg-gray-800 rounded-full overflow-hidden mb-2">
-                          <div
-                            className="h-full bg-violet-500 transition-all duration-300"
-                            style={{
-                              width: `${Math.min(DAILY_LIMIT - remainingGenerations, DAILY_LIMIT) / DAILY_LIMIT * 100}%`,
-                            }}
-                          />
-                        </div>
-                        <div className="text-sm text-gray-500">
-                          Daily task limit ({DAILY_LIMIT - remainingGenerations}/{DAILY_LIMIT})
-                        </div>
-                      </div>
-                    )}
-                  </div>
-                </CardHeader>
->>>>>>> 5470a1c2
+            </CardHeader>
       </Card>
 
 {/* Intro Section - Centered Layout */}
@@ -465,11 +382,9 @@
     <div className="mt-4 rounded-lg border border-orange-200 bg-white/80 p-4 lg:p-6 lg:border-l-4 lg:border-l-orange-300 inline-block text-left">
       <TypographyList />
     </div>
-
   </CardContent>
 </Card>
-
-
+        
     {/* Mode Selection */}
 <Card className="max-w-4xl mx-auto mb-6 border-2 border-orange-200 shadow-sm">
   <CardContent className="text-center py-8 bg-gradient-to-b from-orange-50 to-orange-100 rounded-lg">
